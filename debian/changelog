--- conflicted
+++ resolved
@@ -1,15 +1,4 @@
-<<<<<<< HEAD
-librsvg (2.50.3+dfsg-1+deb11u1pexip1) pexip; urgency=medium
-
-  * New upstream release
-  * FIx doc tests
-
- -- Huw Jones <huw@pexip.com>  Mon, 11 Sep 2023 10:31:47 +0100
-
-librsvg (2.50.3+dfsg-1+deb11u1) bullseye-security; urgency=high
-=======
 librsvg (2.54.7+dfsg-1~deb12u1) bookworm-security; urgency=medium
->>>>>>> 9514e321
 
   * Team upload
   * Rebuild for bookworm-security
@@ -158,6 +147,13 @@
     per upstream requirement
 
  -- Olivier Tilloy <olivier.tilloy@canonical.com>  Tue, 22 Jun 2021 16:35:11 +0200
+
+librsvg (2.50.3+dfsg-1+deb11u1pexip1) pexip; urgency=medium
+
+  * New upstream release
+  * FIx doc tests
+
+ -- Huw Jones <huw@pexip.com>  Mon, 11 Sep 2023 10:31:47 +0100
 
 librsvg (2.50.3+dfsg-1pexip3) pexip-bullseye; urgency=medium
 
