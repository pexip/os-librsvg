--- conflicted
+++ resolved
@@ -1,23 +1,13 @@
 Source: librsvg
 Section: libs
 Priority: optional
-<<<<<<< HEAD
 Maintainer: Pexip AS <packaging@pexip.com>
 XSBC-Pexip-Original-Maintainer: Debian GNOME Maintainers <pkg-gnome-maintainers@lists.alioth.debian.org>
 XSBC-Pexip-Original-Uploaders: @GNOME_TEAM@
-Build-Depends: debhelper-compat (= 12),
-               dh-cargo,
-               gnome-pkg-tools (>= 0.10),
-               gobject-introspection (>= 0.10.8),
-               gtk-doc-tools (>= 1.13),
-=======
-Maintainer: Debian GNOME Maintainers <pkg-gnome-maintainers@lists.alioth.debian.org>
-Uploaders: @GNOME_TEAM@
 Build-Depends: debhelper-compat (= 13),
                cargo,
                dh-sequence-gir,
                dh-sequence-gnome,
->>>>>>> 9514e321
                jq,
                libcairo2-dev (>= 1.2.0),
                libfreetype6-dev (>= 2.8.0),
