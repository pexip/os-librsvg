--- conflicted
+++ resolved
@@ -1,16 +1,10 @@
 Source: librsvg
 Section: libs
 Priority: optional
-<<<<<<< HEAD
 Maintainer: Pexip AS <packaging@pexip.com>
 XSBC-Pexip-Original-Maintainer: Debian GNOME Maintainers <pkg-gnome-maintainers@lists.alioth.debian.org>
 XSBC-Pexip-Original-Uploaders: @GNOME_TEAM@
-Build-Depends: debhelper (>= 11),
-=======
-Maintainer: Debian GNOME Maintainers <pkg-gnome-maintainers@lists.alioth.debian.org>
-Uploaders: @GNOME_TEAM@
 Build-Depends: debhelper-compat (= 12),
->>>>>>> e01d539b
                dh-cargo,
                gnome-pkg-tools (>= 0.10),
                gobject-introspection (>= 0.10.8),
